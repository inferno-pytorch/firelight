# Firelight

Firelight is a visualization library for pytorch. 
Its core object is a **visualizer**, which can be called passing some states (such as `inputs`, `target`, 
`prediction`) returning a visualization of the data. What exactly that visualization shows, is specified in a yaml
configuration file.

Why you will like firelight initially:
- Neat image grids, lining up inputs, targets and predictions,
- Colorful images: Automatic scaling for RGB, matplotlib colormaps for grayscale data, randomly colored label images,
- Many available visualizers.

Why you will keep using firelight:
- Everything in one config file,
- Easily write your own visualizers,
- Generality in dimensions: All visualizers usable with data of arbitrary dimension.

## Installation

### From source (recommended to get the newest version)
On python 3.6+:

```bash
# Clone the repository
git clone https://github.com/inferno-pytorch/firelight
cd firelight/
# Install
python setup.py install
```
### From conda

Firelight is available on conda-forge for python > 3.6 and all operating systems:
```bash
conda install -c pytorch -c conda-forge firelight
```

## Example

- Run the example `firelight/examples/example_data.py`

Config file `example_config_0.yml`:

```yaml
RowVisualizer: # stack the outputs of child visualizers as rows of an image grid
  input_mapping:
    global: [B: ':3', D: '0:9:3'] # Show only 3 samples in each batch ('B'), and some slices along depth ('D').
    prediction: [C: '0']  # Show only the first channel of the prediction

  pad_value: [0.2, 0.6, 1.0] # RGB color of separating lines
  pad_width: {B: 6, H: 0, W: 0, rest: 3} # Padding for batch ('B'), height ('H'), width ('W') and other dimensions.

  visualizers:
    # First row: Ground truth
    - IdentityVisualizer:
        input: 'target' # show the target

    # Second row: Raw input
    - IdentityVisualizer:
        input: ['input', C: '0'] # Show the first channel ('C') of the input.
        cmap: viridis  # Name of a matplotlib colormap.

    # Third row: Prediction with segmentation boarders on top.
    - OverlayVisualizer:
        visualizers:
          - CrackedEdgeVisualizer: # Show borders of target segmentation
              input: 'target'
              width: 2
              opacity: 0.7 # Make output only partially opaque.
          - IdentityVisualizer: # prediction
              input: 'prediction'
              cmap: Spectral

    # Fourth row: Foreground probability, calculated by sigmoid on prediction
    - IdentityVisualizer:
<<<<<<< HEAD
        input_mapping: # the input to the visualizer can also be specified as a dict under the key 'input mapping'.
          tensor: ['prediction', pre: 'sigmoid'] # Apply sigmoid function from torch.nn.functional before visualize.
=======
        input: ['prediction', pre: 'sigmoid'] # Apply sigmoid function from torch.nn.functional before visualize.
>>>>>>> e226a365
        value_range: [0, 1] # Scale such that 0 is white and 1 is black. If not specified, whole range is used.

    # Fifth row: Visualize where norm of prediction is smaller than 2
    - ThresholdVisualizer:
        input_mapping:
          tensor:
            NormVisualizer: # Use the output of NormVisualizer as the input to ThresholdVisualizer
              input: 'prediction'
              colorize: False
        threshold: 2
        mode: 'smaller'
```

Python code:

```python
from firelight import get_visualizer
import matplotlib.pyplot as plt

# Load the visualizer, passing the path to the config file. This happens only once, at the start of training.
visualizer = get_visualizer('./configs/example_config_0.yml')

# Get an example state dictionary, containing the input, target, prediction
states = get_example_states()

# Call the visualizer
image_grid = visualizer(**states)

# Log your image however you want
plt.imsave('visualizations/example_visualization.jpg', image_grid.numpy())
```

Resulting visualization: 

![Example Image Grid](/firelight/examples/visualizations/example_visualization.png)

Many more visualizers are available. Have a look at [visualizers.py](/firelight/visualizers/visualizers.py ) and [container_visualizers.py](/firelight/visualizers/container_visualizers.py) or, for a more condensed list, the imports in [config_parsing.py](/firelight/config_parsing.py).

### With Inferno
Firelight can be easily combined with a `TensorboardLogger` from [inferno](https://github.com/inferno-pytorch/inferno).
Simply add an extra line at the start of your config specifying under which tag the visualizations should be logged, and
add a callback to your trainer with `get_visualization_callback` in `firelight/inferno_callback.py`

Config:
```yaml
fancy_visualization: # This will be the tag in tensorboard
    RowVisualizer:
      ...
```
Python:
```python
from inferno.trainers.basic import Trainer
from inferno.trainers.callbacks.logging.tensorboard import TensorboardLogger
from firelight.inferno_callback import get_visualization_callback

# Build trainer and logger
trainer = Trainer(...)
logger = TensorboardLogger(...)
trainer.build_logger(logger, log_directory='path/to/logdir')

# Register the visualization callback
trainer.register_callback(
        get_visualization_callback(
            config='path/to/visualization/config'
        )
    )
```<|MERGE_RESOLUTION|>--- conflicted
+++ resolved
@@ -72,12 +72,8 @@
 
     # Fourth row: Foreground probability, calculated by sigmoid on prediction
     - IdentityVisualizer:
-<<<<<<< HEAD
         input_mapping: # the input to the visualizer can also be specified as a dict under the key 'input mapping'.
           tensor: ['prediction', pre: 'sigmoid'] # Apply sigmoid function from torch.nn.functional before visualize.
-=======
-        input: ['prediction', pre: 'sigmoid'] # Apply sigmoid function from torch.nn.functional before visualize.
->>>>>>> e226a365
         value_range: [0, 1] # Scale such that 0 is white and 1 is black. If not specified, whole range is used.
 
     # Fifth row: Visualize where norm of prediction is smaller than 2
